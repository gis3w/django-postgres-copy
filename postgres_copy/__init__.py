--- conflicted
+++ resolved
@@ -202,17 +202,13 @@
         )
 
         model_fields = []
+
         for field, header in self.field_header_crosswalk:
-<<<<<<< HEAD
-            if field.db_column:
-                model_fields.append('"%s"' % field.db_column)
-            else:
-                model_fields.append('"%s"' % field.name)
+            model_fields.append('"%s"' % field.get_attname_column()[1])
+
         for k in self.static_mapping.keys():
             model_fields.append('"%s"' % k)
-=======
-            model_fields.append('"%s"' % field.get_attname_column()[1])
->>>>>>> e483a700
+
         options['model_fields'] = ", ".join(model_fields)
 
         temp_fields = []
